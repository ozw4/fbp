# %%
import copy
import datetime
import os
import random
import time
from pathlib import Path

import numpy as np
import torch
import utils
from ema import ModelEMA
from hydra import compose, initialize
from model import NetAE, adjust_first_conv_padding
from torch.amp.grad_scaler import GradScaler
from torch.nn.parallel import DistributedDataParallel
from torch.utils.data import DataLoader, Dataset, RandomSampler, SequentialSampler
from torch.utils.data.distributed import DistributedSampler
from torch.utils.tensorboard.writer import SummaryWriter
from util import (
	MaskedSegyGather,
	cover_all_traces_predict_chunked,
	criterion,
	eval_synthe,
	load_synth_pair,
	segy_collate,
	train_one_epoch,
	val_one_epoch_snr,
	worker_init_fn,
)
from utils import WarmupCosineScheduler, set_seed
from vis import visualize_pair_quartet

SEED = 42
set_seed(SEED)
rng = np.random.default_rng()

with initialize(config_path='configs', version_base='1.3'):
	cfg = compose(config_name='train')
if cfg.distributed:
	torch.cuda.set_device(cfg.local_rank)
	device = torch.device(cfg.device, cfg.local_rank)
else:
	device = torch.device(cfg.device if torch.cuda.is_available() else 'cpu')
use_amp = cfg.use_amp
scaler = GradScaler(enabled=use_amp)

utils.init_distributed_mode(cfg)

train_field_list = cfg.train_field_list
with open(f'/workspace/proc/configs/{train_field_list}') as f:
	field_list = f.read().splitlines()

segy_files = []
fb_files = []
for field in field_list:
	# SEG-YとFBファイルを取得
	field_dir = Path(cfg.data_root) / field
	segy_file = list(field_dir.glob('*.sgy'))
	fb_file = list(field_dir.glob('*.npy'))
	if len(segy_file) != 1 or len(fb_file) != 1:
		print(f'No SEG-Y or FB files found in {field}')
		continue
	segy_files.extend(segy_file)
	fb_files.extend(fb_file)

train_dataset = MaskedSegyGather(
	segy_files,
	fb_files,
	mask_ratio=0.5,
	flip=True,
	augment_time_prob=0.3,
	augment_time_range=(0.8, 1.2),
	augment_space_prob=0.3,
	augment_space_range=(0.8, 1.2),
	augment_freq_prob=0.5,  # ← 追加
	augment_freq_kinds=('bandpass', 'lowpass', 'highpass'),
	augment_freq_band=(0.05, 0.45),
	augment_freq_width=(0.12, 0.35),
	augment_freq_roll=0.02,
	augment_freq_restandardize=True,
)
valid_dataset = MaskedSegyGather(
	segy_files,
	fb_files,
	mask_ratio=0.5,
	flip=False,
	augment_time_prob=0.0,
	augment_space_prob=0.0,
	augment_freq_prob=0.0,
)
val_src = copy.copy(valid_dataset)  # file_infos を共有
val_src.flip = False  # ここだけ無反転で取りたい場合

n_val_item = (
	cfg.val_steps * cfg.batch_size
	if not cfg.distributed
	else cfg.val_steps * cfg.batch_size * cfg.world_size
)
val_items = [val_src[i] for i in range(n_val_item)]


class FrozenValDataset(Dataset):
	def __init__(self, items):
		self.items = items

	def __len__(self):
		return len(self.items)

	def __getitem__(self, i):
		return self.items[i]


valid_dataset = FrozenValDataset(val_items)
output_path = Path(f'./result/{train_field_list.split(".")[0]}_{cfg.suffix}')

utils.mkdir(output_path)
train_writer = SummaryWriter(os.path.join(output_path, 'logs', 'train'))
valid_writer = SummaryWriter(os.path.join(output_path, 'logs', 'val'))

if cfg.distributed:
	train_sampler = DistributedSampler(
		train_dataset,
		shuffle=False,  # Dataset内部がランダム生成なのでshuffle不要
		drop_last=True,
	)
else:
	# 無限サンプリング的にreplacement=Trueにしてステップ数制御も可能
	train_sampler = RandomSampler(
		train_dataset,
		replacement=True,  # for using num_samples
		num_samples=cfg.steps_per_epoch * cfg.batch_size,  # 必要に応じて制御
	)

g = torch.Generator()
g.manual_seed(SEED)

train_loader = DataLoader(
	train_dataset,
	batch_size=cfg.batch_size,  # 固定4はやめてcfgから
	sampler=train_sampler,  # ★samplerを使う
	shuffle=False,  # ★sampler併用時はFalse
	num_workers=cfg.num_workers,  # ここもcfgから
	pin_memory=True,
	collate_fn=segy_collate,  # ★必須
	worker_init_fn=worker_init_fn,
	drop_last=True,
	generator=g,
)

if cfg.distributed:
	n_val_item = cfg.val_steps * cfg.batch_size * cfg.world_size
else:
	n_val_item = cfg.val_steps * cfg.batch_size


val_loader = DataLoader(
	valid_dataset,
	batch_size=cfg.batch_size,
	sampler=SequentialSampler(valid_dataset),  # または shuffle=False
	shuffle=False,
	num_workers=0,  # 読むだけなので 0 で十分（>0でもOK）
	pin_memory=True,
	collate_fn=segy_collate,
	drop_last=False,
	worker_init_fn=worker_init_fn,
)

synthe_noise_segy = (
	'/home/dcuser/data/Synthetic/marmousi/shot801_decimate_fieldnoise008.sgy'
)
synthe_clean_segy = '/home/dcuser/data/Synthetic/marmousi/shotdata001_801_decimate.sgy'

# 例) FFID 401 と 601 を抽出（W は 6016 に揃える）
synthe_noisy, synthe_clean, _, used_ffids, Hs = load_synth_pair(
	synthe_noise_segy,
	synthe_clean_segy,
	extract_key1idxs=[1, 401, 801, 1201, 1601],
	target_len=6016,
	standardize=True,
	endian='little',
)

model = NetAE(
<<<<<<< HEAD
	backbone='caformer_b36.sail_in22k_ft_in1k',
	pretrained=True,
	stage_strides=[(2, 4), (2, 2), (2, 4), (2, 2)],
	pre_stages=2,
	pre_stage_strides=(
		(1, 1),
		(1, 2),
	),
=======
	backbone='caformer_s18.sail_in1k',
	pretrained=False,
	stage_strides=[(1, 1), (1, 2), (2, 4), (2, 2)],
	extra_stages=2,
	extra_stage_strides=((2, 4), (2, 2)),
>>>>>>> 1aba4cbb
).to(device)
adjust_first_conv_padding(model.backbone, padding=(3, 3))

adjust_first_conv_padding(model.backbone, padding=(3, 3))

if cfg.distributed and cfg.sync_bn:
	model = torch.nn.SyncBatchNorm.convert_sync_batchnorm(model)

epochs = cfg.epoch_block * cfg.num_block
lr = cfg.lr * cfg.world_size
step = 0

optimizer = torch.optim.AdamW(
	model.parameters(),
	lr=cfg.lr * cfg.world_size,
	betas=(0.9, 0.999),
	weight_decay=cfg.weight_decay,
)

warmup_iters = cfg.lr_warmup_epochs * len(train_loader)

lr_scheduler = WarmupCosineScheduler(
	optimizer=optimizer,
	warmup_steps=cfg.lr_warmup_epochs * len(train_loader),
	total_steps=epochs * len(train_loader),
	eta_min=1e-6,
)

model_without_ddp = model

if cfg.distributed:
	model = DistributedDataParallel(model, device_ids=[cfg.local_rank])
	model_without_ddp = model.module

if cfg.resume:
	checkpoint = torch.load(cfg.resume, map_location='cpu', weights_only=False)
	model_without_ddp.load_state_dict(
		checkpoint['model'], strict=False
	)  # strict=False to allow partial loading
	optimizer.load_state_dict(checkpoint['optimizer'])
	lr_scheduler.load_state_dict(checkpoint['lr_scheduler'])
	cfg.start_epoch = checkpoint['epoch'] + 1
	step = checkpoint['step']

if not cfg.distributed:
	model = torch.compile(model, fullgraph=True, dynamic=False, mode='default')

ema = (
	ModelEMA(model_without_ddp, decay=cfg.ema_decay, device=device)
	if cfg.use_ema
	else None
)

if cfg.resume and ema:
	print('Loading EMA model from checkpoint')
	model_ema_state = checkpoint['model_ema']
	ema.load_state_dict(model_ema_state, strict=False)

eval_model = ema.module if ema else model

print('Start training')
start_time = time.time()
best_mse = checkpoint.get('best_mse', float('inf')) if cfg.resume else float('inf')
best_snr = checkpoint.get('best_snr', float('-inf')) if cfg.resume else float('-inf')
chp = 1
step = checkpoint.get('step', 0) if cfg.resume else 0

for epoch in range(cfg.start_epoch, epochs):
	if cfg.distributed:
		train_sampler.set_epoch(epoch)

	train_one_epoch(
		model=model,
		criterion=criterion,
		optimizer=optimizer,
		lr_scheduler=lr_scheduler,
		dataloader=train_loader,  # ★ここをtrain_datasetから修正
		device=device,
		epoch=epoch,
		print_freq=cfg.print_freq,
		writer=train_writer,
		use_amp=use_amp,
		scaler=scaler,
		ema=ema,
		gradient_accumulation_steps=2,
		step=step,
	)
	eval_model = ema.module if ema else model

	snr_dict = val_one_epoch_snr(
		eval_model,
		val_loader,
		device=device,
		cfg_snr=cfg.snr,
		visualize=True,
		writer=valid_writer,
		epoch=epoch,
		is_main_process=utils.is_main_process(),
		viz_batches=(0, 1, 2, 3, 4, 5, 6, 7, 8, 9) if utils.is_main_process() else (),
	)

	# 合成データ推論 & 指標
	pred = cover_all_traces_predict_chunked(eval_model, synthe_noisy.to(device))
	synthe_metrics = eval_synthe(synthe_clean, pred, device=device)
	for i in range(len(synthe_noisy)):
		visualize_pair_quartet(
			synthe_noisy[:, :, :, :1251],
			pred[:, :, :, :1251],
			synthe_clean[:, :, :, :1251],
			b=i,  # 1ショットのみ
			transpose=True,
			prefix='synth',
			writer=valid_writer,
			global_step=epoch,
		)

	# ── TensorBoard: エポック単位で記録 ──
	if utils.is_main_process():
		valid_writer.add_scalars(
			'val_snr',
			{
				'in_db': snr_dict['snr_in_db'],
				'out_db': snr_dict['snr_out_db'],
				'improve_db': snr_dict['snr_improve_db'],
			},
			epoch,
		)
		valid_writer.add_scalar('val_snr/valid_frac', snr_dict['valid_frac'], epoch)

		valid_writer.add_scalar('val_synth/mse', synthe_metrics['mse'], epoch)
		valid_writer.add_scalar('val_synth/mae', synthe_metrics['mae'], epoch)
		valid_writer.add_scalar('val_synth/psnr', synthe_metrics['psnr'], epoch)
		valid_writer.flush()

	# ── ベスト更新（MSEは小さいほど良い / SNR改善は大きいほど良い） ──
	save_flag = False
	if synthe_metrics['mse'] < best_mse:
		best_mse = synthe_metrics['mse']
		save_flag = True
	if snr_dict['snr_improve_db'] > best_snr:
		best_snr = snr_dict['snr_improve_db']
		save_flag = True

	# チェックポイント作成
	checkpoint = {
		'model': model_without_ddp.state_dict(),
		'optimizer': optimizer.state_dict(),
		'lr_scheduler': lr_scheduler.state_dict(),
		'epoch': epoch,
		'step': step,
		'cfg': cfg,
		'best_mse': best_mse,
		'best_snr': best_snr,
		'rng_state': {
			'torch': torch.get_rng_state(),
			'cuda': torch.cuda.get_rng_state_all(),
			'numpy': np.random.get_state(),
			'random': random.getstate(),
		},
	}
	if ema:
		checkpoint['model_ema'] = ema.module.state_dict()

	if save_flag:
		utils.save_on_master(checkpoint, os.path.join(output_path, 'checkpoint.pth'))
		print('saving checkpoint at epoch:', epoch)

	print('epoch:', epoch)
	print(
		'  SNR in/out/Δ(dB):',
		snr_dict['snr_in_db'],
		snr_dict['snr_out_db'],
		snr_dict['snr_improve_db'],
	)
	print('  best SNR Δ(dB):', best_snr)
	print('  synth MSE/MAE/PSNR:', synthe_metrics)
	print('  best MSE:', best_mse)
	if output_path and (epoch + 1) % cfg.epoch_block == 0:
		utils.save_on_master(
			checkpoint, os.path.join(output_path, f'model_{epoch + 1}.pth')
		)

total_time = time.time() - start_time
total_time_str = str(datetime.timedelta(seconds=int(total_time)))
print(f'Training time {total_time_str}')

# %%<|MERGE_RESOLUTION|>--- conflicted
+++ resolved
@@ -182,7 +182,7 @@
 )
 
 model = NetAE(
-<<<<<<< HEAD
+
 	backbone='caformer_b36.sail_in22k_ft_in1k',
 	pretrained=True,
 	stage_strides=[(2, 4), (2, 2), (2, 4), (2, 2)],
@@ -191,13 +191,6 @@
 		(1, 1),
 		(1, 2),
 	),
-=======
-	backbone='caformer_s18.sail_in1k',
-	pretrained=False,
-	stage_strides=[(1, 1), (1, 2), (2, 4), (2, 2)],
-	extra_stages=2,
-	extra_stage_strides=((2, 4), (2, 2)),
->>>>>>> 1aba4cbb
 ).to(device)
 adjust_first_conv_padding(model.backbone, padding=(3, 3))
 
