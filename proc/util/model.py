--- conflicted
+++ resolved
@@ -10,11 +10,8 @@
 	for m in backbone.modules():
 		if isinstance(m, nn.Conv2d):
 			m.padding = padding
-<<<<<<< HEAD
+
 			print(f'Adjusted first Conv2d padding to {padding}')
-=======
-			print(f'Adjusting first Conv2d padding to {padding}')
->>>>>>> 1aba4cbb
 			break
 
 
@@ -248,12 +245,9 @@
 class NetAE(nn.Module):
 	"""timm バックボーン + U-Net デコーダの汎用ネットワーク。
 
-<<<<<<< HEAD
 	timm バックボーンの前に Conv+BN+ReLU の前段ステージを任意段数挿入できる。
 	SAME などの動的パディングはモデル外（データローダ側）で行うこと。
-=======
-	SAME 相当の境界処理はデータローダ側でパディングすること。
->>>>>>> 1aba4cbb
+
 	"""
 
 	def __init__(
@@ -267,14 +261,12 @@
 		extra_stage_strides: tuple[tuple[int, int], ...] | None = None,
 		extra_stage_channels: tuple[int, ...] | None = None,
 		extra_stage_use_bn: bool = True,
-<<<<<<< HEAD
 		pre_stages: int = 0,
 		pre_stage_strides: tuple[tuple[int, int], ...] | None = None,
 		pre_stage_kernels: tuple[int, ...] | None = None,
 		pre_stage_channels: tuple[int, ...] | None = None,
 		pre_stage_use_bn: bool = True,
-=======
->>>>>>> 1aba4cbb
+
 		# decoder オプション
 		decoder_channels: tuple = (256, 128, 64, 32),
 		decoder_scales: tuple = (2, 2, 2, 2),
@@ -283,7 +275,7 @@
 		intermediate_conv: bool = True,
 	):
 		super().__init__()
-<<<<<<< HEAD
+
 		# 前段のダウンサンプル
 		self.pre_down = nn.ModuleList()
 		c_in = in_chans
@@ -307,12 +299,7 @@
 		self.backbone = timm.create_model(
 			backbone,
 			in_chans=pre_out_ch,
-=======
-		# Encoder (timm features_only)
-		self.backbone = timm.create_model(
-			backbone,
-			in_chans=in_chans,
->>>>>>> 1aba4cbb
+
 			pretrained=pretrained,
 			features_only=True,
 			drop_path_rate=0.0,
@@ -368,7 +355,6 @@
 		# 推論時の TTA（flip）を使うか
 		self.use_tta = True
 
-<<<<<<< HEAD
 	def _encode(self, x) -> list[torch.Tensor]:
 		for b in self.pre_down:
 			x = b(x)
@@ -376,10 +362,7 @@
 				print(x.shape)
 
 		feats = self.backbone(x)[::-1]
-=======
-	def _encode(self, x: torch.Tensor) -> list[torch.Tensor]:
-		feats = self.backbone(x)[::-1]  # 最深が先頭
->>>>>>> 1aba4cbb
+
 		top = feats[0]
 		for b in self.extra_down:
 			top = b(top)
@@ -389,32 +372,27 @@
 	@torch.inference_mode()
 	def _proc_flip(self, x_in):
 		x_flip = torch.flip(x_in, dims=[-2])
-<<<<<<< HEAD
+
 		feats = self._encode(x_flip)
-=======
-		feats = self._encode(x_flip)  # ← 修正：extra_down を適用
->>>>>>> 1aba4cbb
+
 		dec = self.decoder(feats)
 		y = self.seg_head(dec[-1])
 		y = torch.flip(y, dims=[-2])
 		return y
 
 	def forward(self, x):
-<<<<<<< HEAD
+
 		"""入力: x=(B,C,H,W)
 		出力: y=(B,out_chans,H,W)  ※入力サイズに合わせて補間して返す
 		"""
 		H, W = x.shape[-2:]
 		feats = self._encode(x)
-=======
-		H, W = x.shape[-2:]
-		feats = self._encode(x)  # ← 修正：共通関数を使用
->>>>>>> 1aba4cbb
+
 		if getattr(self, 'print_shapes', False):
 			for i, f in enumerate(feats):
 				print(f'Encoder feature {i} shape:', f.shape)
 		dec = self.decoder(feats)
-<<<<<<< HEAD
+
 		y = self.seg_head(dec[-1])  # 低解像度 → 後段で補間
 		y = F.interpolate(y, size=(H, W), mode='bilinear', align_corners=False)
 
@@ -422,12 +400,7 @@
 			return y
 
 		# eval 時のみ簡易 TTA（左右反転）
-=======
-		y = self.seg_head(dec[-1])
-		y = F.interpolate(y, size=(H, W), mode='bilinear', align_corners=False)
-		if self.training or not self.use_tta:
-			return y
->>>>>>> 1aba4cbb
+
 		p1 = self._proc_flip(x)
 		p1 = F.interpolate(p1, size=(H, W), mode='bilinear', align_corners=False)
 		return torch.quantile(torch.stack([y, p1]), q=0.5, dim=0)
@@ -436,7 +409,6 @@
 if __name__ == '__main__':
 	import torch
 
-<<<<<<< HEAD
 	# ダミー入力：バッチサイズ1、チャンネル数1、高さ128、幅6016
 	dummy_input = torch.randn(1, 1, 128, 6016)
 
@@ -455,24 +427,7 @@
 	adjust_first_conv_padding(model.backbone, padding=(3, 3))
 	model.print_shapes = True
 	model.eval()
-=======
-	device = torch.device('cuda' if torch.cuda.is_available() else 'cpu')
-	# ダミー入力：バッチサイズ1、チャンネル数1、高さ128、幅6016
-	dummy_input = torch.randn(8, 1, 128, 6016).to(device)
-
-	model = NetAE(
-		backbone='caformer_b36.sail_in22k_ft_in1k',
-		pretrained=False,
-		stage_strides=[(1, 1), (1, 2), (2, 4), (2, 2)],
-		extra_stages=2,
-		extra_stage_strides=((2, 4), (2, 2)),
-	)
-	adjust_first_conv_padding(model.backbone, padding=(3, 3))
-	model = model.to(device)
-	model.print_shapes = True
-	model.eval()
-
->>>>>>> 1aba4cbb
+
 	with torch.no_grad():
 		output = model(dummy_input)
 		print('Output shape:', output.shape)